licenses(["notice"])  # 3-Clause BSD

exports_files(["license.txt"])

filegroup(
    name = "LICENSE",
    srcs = [
        "license.txt",
    ],
    visibility = ["//visibility:public"],
)

cc_library(
    name = "mkl_headers",
    srcs = glob(["include/*"]),
    includes = ["include"],
    visibility = ["//visibility:public"],
)

cc_library(
    name = "mkl_libs_linux",
    srcs = [
        "lib/libiomp5.so",
<<<<<<< HEAD
        "lib/libmklml_intel.so"
=======
        "lib/libmklml_intel.so",
>>>>>>> 63dffd5a
    ],
    visibility = ["//visibility:public"],
)

cc_library(
    name = "mkl_libs_darwin",
    srcs = [
        "lib/libiomp5.dylib",
<<<<<<< HEAD
        "lib/libmklml.dylib"
=======
        "lib/libmklml.dylib",
>>>>>>> 63dffd5a
    ],
    visibility = ["//visibility:public"],
)

cc_library(
    name = "mkl_libs_windows",
    srcs = [
        "lib/libiomp5md.lib",
<<<<<<< HEAD
        "lib/mklml.lib"
=======
        "lib/mklml.lib",
>>>>>>> 63dffd5a
    ],
    visibility = ["//visibility:public"],
)<|MERGE_RESOLUTION|>--- conflicted
+++ resolved
@@ -21,11 +21,7 @@
     name = "mkl_libs_linux",
     srcs = [
         "lib/libiomp5.so",
-<<<<<<< HEAD
-        "lib/libmklml_intel.so"
-=======
         "lib/libmklml_intel.so",
->>>>>>> 63dffd5a
     ],
     visibility = ["//visibility:public"],
 )
@@ -34,11 +30,7 @@
     name = "mkl_libs_darwin",
     srcs = [
         "lib/libiomp5.dylib",
-<<<<<<< HEAD
-        "lib/libmklml.dylib"
-=======
         "lib/libmklml.dylib",
->>>>>>> 63dffd5a
     ],
     visibility = ["//visibility:public"],
 )
@@ -47,11 +39,7 @@
     name = "mkl_libs_windows",
     srcs = [
         "lib/libiomp5md.lib",
-<<<<<<< HEAD
-        "lib/mklml.lib"
-=======
         "lib/mklml.lib",
->>>>>>> 63dffd5a
     ],
     visibility = ["//visibility:public"],
 )